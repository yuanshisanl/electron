// Copyright (c) 2017 GitHub, Inc.
// Use of this source code is governed by the MIT license that can be
// found in the LICENSE file.

#include "atom/renderer/renderer_client_base.h"

#include <memory>
#include <string>
#include <vector>

#include "atom/common/color_util.h"
#include "atom/common/native_mate_converters/value_converter.h"
#include "atom/common/options_switches.h"
#include "atom/renderer/atom_autofill_agent.h"
#include "atom/renderer/atom_render_frame_observer.h"
#include "atom/renderer/content_settings_observer.h"
#include "atom/renderer/electron_api_service_impl.h"
#include "atom/renderer/preferences_manager.h"
#include "base/command_line.h"
#include "base/strings/string_split.h"
#include "base/strings/stringprintf.h"
#include "content/common/buildflags.h"
#include "content/public/common/content_constants.h"
#include "content/public/common/content_switches.h"
#include "content/public/renderer/render_frame.h"
#include "content/public/renderer/render_thread.h"
#include "content/public/renderer/render_view.h"
#include "electron/buildflags/buildflags.h"
#include "native_mate/dictionary.h"
#include "printing/buildflags/buildflags.h"
#include "third_party/blink/public/common/associated_interfaces/associated_interface_registry.h"
#include "third_party/blink/public/web/blink.h"
#include "third_party/blink/public/web/web_custom_element.h"  // NOLINT(build/include_alpha)
#include "third_party/blink/public/web/web_frame_widget.h"
#include "third_party/blink/public/web/web_plugin_params.h"
#include "third_party/blink/public/web/web_script_source.h"
#include "third_party/blink/public/web/web_security_policy.h"
#include "third_party/blink/public/web/web_view.h"
#include "third_party/blink/renderer/platform/weborigin/scheme_registry.h"  // nogncheck

#if defined(OS_MACOSX)
#include "base/strings/sys_string_conversions.h"
#endif

#if defined(OS_WIN)
#include <shlobj.h>
#endif

#if BUILDFLAG(ENABLE_PDF_VIEWER)
#include "atom/common/atom_constants.h"
#endif  // BUILDFLAG(ENABLE_PDF_VIEWER)

#if BUILDFLAG(ENABLE_PEPPER_FLASH)
#include "chrome/renderer/pepper/pepper_helper.h"
#endif  // BUILDFLAG(ENABLE_PEPPER_FLASH)

#if BUILDFLAG(ENABLE_TTS)
#include "chrome/renderer/tts_dispatcher.h"
#endif  // BUILDFLAG(ENABLE_TTS)

#if BUILDFLAG(ENABLE_PRINTING)
#include "atom/renderer/printing/print_render_frame_helper_delegate.h"
#include "components/printing/renderer/print_render_frame_helper.h"
#include "printing/print_settings.h"
#endif  // BUILDFLAG(ENABLE_PRINTING)

#if BUILDFLAG(ENABLE_ELECTRON_EXTENSIONS)
#include "atom/common/extensions/atom_extensions_client.h"
#include "atom/renderer/extensions/atom_extensions_renderer_client.h"
#include "extensions/common/extensions_client.h"         // nogncheck
#include "extensions/renderer/dispatcher.h"              // nogncheck
#include "extensions/renderer/extension_frame_helper.h"  // nogncheck
#include "extensions/renderer/guest_view/extensions_guest_view_container.h"  // nogncheck
#include "extensions/renderer/guest_view/extensions_guest_view_container_dispatcher.h"  // nogncheck
#include "extensions/renderer/guest_view/mime_handler_view/mime_handler_view_container.h"  // nogncheck
#endif  // BUILDFLAG(ENABLE_ELECTRON_EXTENSIONS)

namespace atom {

namespace {

v8::Local<v8::Value> GetRenderProcessPreferences(
    const PreferencesManager* preferences_manager,
    v8::Isolate* isolate) {
  if (preferences_manager->preferences())
    return mate::ConvertToV8(isolate, *preferences_manager->preferences());
  else
    return v8::Null(isolate);
}

std::vector<std::string> ParseSchemesCLISwitch(base::CommandLine* command_line,
                                               const char* switch_name) {
  std::string custom_schemes = command_line->GetSwitchValueASCII(switch_name);
  return base::SplitString(custom_schemes, ",", base::TRIM_WHITESPACE,
                           base::SPLIT_WANT_NONEMPTY);
}

void SetHiddenValue(v8::Handle<v8::Context> context,
                    const base::StringPiece& key,
                    v8::Local<v8::Value> value) {
  v8::Isolate* isolate = context->GetIsolate();
  v8::Local<v8::Private> privateKey =
      v8::Private::ForApi(isolate, mate::StringToV8(isolate, key));
  context->Global()->SetPrivate(context, privateKey, value);
}

}  // namespace

RendererClientBase::RendererClientBase() {
  auto* command_line = base::CommandLine::ForCurrentProcess();
  // Parse --standard-schemes=scheme1,scheme2
  std::vector<std::string> standard_schemes_list =
      ParseSchemesCLISwitch(command_line, switches::kStandardSchemes);
  for (const std::string& scheme : standard_schemes_list)
    url::AddStandardScheme(scheme.c_str(), url::SCHEME_WITH_HOST);
  isolated_world_ = base::CommandLine::ForCurrentProcess()->HasSwitch(
      switches::kContextIsolation);
  // We rely on the unique process host id which is notified to the
  // renderer process via command line switch from the content layer,
  // if this switch is removed from the content layer for some reason,
  // we should define our own.
  DCHECK(command_line->HasSwitch(::switches::kRendererClientId));
  renderer_client_id_ =
      command_line->GetSwitchValueASCII(::switches::kRendererClientId);
}

RendererClientBase::~RendererClientBase() {}

void RendererClientBase::DidCreateScriptContext(
    v8::Handle<v8::Context> context,
    content::RenderFrame* render_frame) {
  // global.setHidden("contextId", `${processHostId}-${++next_context_id_}`)
  auto context_id = base::StringPrintf(
      "%s-%" PRId64, renderer_client_id_.c_str(), ++next_context_id_);
  v8::Isolate* isolate = context->GetIsolate();
  SetHiddenValue(context, "contextId", mate::ConvertToV8(isolate, context_id));

  auto* command_line = base::CommandLine::ForCurrentProcess();
  bool enableRemoteModule =
      !command_line->HasSwitch(switches::kDisableRemoteModule);
  SetHiddenValue(context, "enableRemoteModule",
                 mate::ConvertToV8(isolate, enableRemoteModule));
}

void RendererClientBase::AddRenderBindings(
    v8::Isolate* isolate,
    v8::Local<v8::Object> binding_object) {
  mate::Dictionary dict(isolate, binding_object);
  dict.SetMethod(
      "getRenderProcessPreferences",
      base::Bind(GetRenderProcessPreferences, preferences_manager_.get()));
}

void RendererClientBase::RenderThreadStarted() {
  auto* command_line = base::CommandLine::ForCurrentProcess();

<<<<<<< HEAD
#if BUILDFLAG(USE_EXTERNAL_POPUP_MENU)
  // On macOS, popup menus are rendered by the main process by default.
  // This causes problems in OSR, since when the popup is rendered separately,
  // it won't be captured in the rendered image.
  if (command_line->HasSwitch(options::kOffscreen)) {
    blink::WebView::SetUseExternalPopupMenus(false);
  }
=======
#if BUILDFLAG(ENABLE_ELECTRON_EXTENSIONS)
  auto* thread = content::RenderThread::Get();

  extensions_client_.reset(CreateExtensionsClient());
  extensions::ExtensionsClient::Set(extensions_client_.get());

  extensions_renderer_client_.reset(new AtomExtensionsRendererClient);
  extensions::ExtensionsRendererClient::Set(extensions_renderer_client_.get());

  thread->AddObserver(extensions_renderer_client_->GetDispatcher());
>>>>>>> 4779219a
#endif

  blink::WebCustomElement::AddEmbedderCustomElementName("webview");
  blink::WebCustomElement::AddEmbedderCustomElementName("browserplugin");

  WTF::String extension_scheme("chrome-extension");
  // Extension resources are HTTP-like and safe to expose to the fetch API. The
  // rules for the fetch API are consistent with XHR.
  blink::SchemeRegistry::RegisterURLSchemeAsSupportingFetchAPI(
      extension_scheme);
  // Extension resources, when loaded as the top-level document, should bypass
  // Blink's strict first-party origin checks.
  blink::SchemeRegistry::RegisterURLSchemeAsFirstPartyWhenTopLevel(
      extension_scheme);
  // In Chrome we should set extension's origins to match the pages they can
  // work on, but in Electron currently we just let extensions do anything.
  blink::SchemeRegistry::RegisterURLSchemeAsSecure(extension_scheme);
  blink::SchemeRegistry::RegisterURLSchemeAsBypassingContentSecurityPolicy(
      extension_scheme);

  // Parse --secure-schemes=scheme1,scheme2
  std::vector<std::string> secure_schemes_list =
      ParseSchemesCLISwitch(command_line, switches::kSecureSchemes);
  for (const std::string& scheme : secure_schemes_list)
    blink::SchemeRegistry::RegisterURLSchemeAsSecure(
        WTF::String::FromUTF8(scheme.data(), scheme.length()));

  std::vector<std::string> fetch_enabled_schemes =
      ParseSchemesCLISwitch(command_line, switches::kFetchSchemes);
  for (const std::string& scheme : fetch_enabled_schemes) {
    blink::WebSecurityPolicy::RegisterURLSchemeAsSupportingFetchAPI(
        blink::WebString::FromASCII(scheme));
  }

  std::vector<std::string> service_worker_schemes =
      ParseSchemesCLISwitch(command_line, switches::kServiceWorkerSchemes);
  for (const std::string& scheme : service_worker_schemes)
    blink::WebSecurityPolicy::RegisterURLSchemeAsAllowingServiceWorkers(
        blink::WebString::FromASCII(scheme));

  std::vector<std::string> csp_bypassing_schemes =
      ParseSchemesCLISwitch(command_line, switches::kBypassCSPSchemes);
  for (const std::string& scheme : csp_bypassing_schemes)
    blink::SchemeRegistry::RegisterURLSchemeAsBypassingContentSecurityPolicy(
        WTF::String::FromUTF8(scheme.data(), scheme.length()));

  // Allow file scheme to handle service worker by default.
  // FIXME(zcbenz): Can this be moved elsewhere?
  blink::WebSecurityPolicy::RegisterURLSchemeAsAllowingServiceWorkers("file");
  blink::SchemeRegistry::RegisterURLSchemeAsSupportingFetchAPI("file");

  preferences_manager_.reset(new PreferencesManager);

#if defined(OS_WIN)
  // Set ApplicationUserModelID in renderer process.
  base::string16 app_id =
      command_line->GetSwitchValueNative(switches::kAppUserModelId);
  if (!app_id.empty()) {
    SetCurrentProcessExplicitAppUserModelID(app_id.c_str());
  }
#endif
}

void RendererClientBase::RenderFrameCreated(
    content::RenderFrame* render_frame) {
#if defined(TOOLKIT_VIEWS)
  new AutofillAgent(render_frame);
#endif
#if BUILDFLAG(ENABLE_PEPPER_FLASH)
  new PepperHelper(render_frame);
#endif
  new ContentSettingsObserver(render_frame);
#if BUILDFLAG(ENABLE_PRINTING)
  new printing::PrintRenderFrameHelper(
      render_frame, std::make_unique<atom::PrintRenderFrameHelperDelegate>());
#endif

  // TODO(nornagon): it might be possible for an IPC message sent to this
  // service to trigger v8 context creation before the page has begun loading.
  // However, it's unclear whether such a timing is possible to trigger, and we
  // don't have any test to confirm it. Add a test that confirms that a
  // main->renderer IPC can't cause the preload script to be executed twice. If
  // it is possible to trigger the preload script before the document is ready
  // through this interface, we should delay adding it to the registry until
  // the document is ready.
  render_frame->GetAssociatedInterfaceRegistry()->AddInterface(
      base::BindRepeating(&ElectronApiServiceImpl::CreateMojoService,
                          render_frame, this));

#if BUILDFLAG(ENABLE_PDF_VIEWER)
  // Allow access to file scheme from pdf viewer.
  blink::WebSecurityPolicy::AddOriginAccessAllowListEntry(
      GURL(kPdfViewerUIOrigin), "file", "", true,
      network::mojom::CorsOriginAccessMatchPriority::kDefaultPriority);
#endif  // BUILDFLAG(ENABLE_PDF_VIEWER)

  content::RenderView* render_view = render_frame->GetRenderView();
  if (render_frame->IsMainFrame() && render_view) {
    blink::WebView* webview = render_view->GetWebView();
    if (webview) {
      base::CommandLine* cmd = base::CommandLine::ForCurrentProcess();
      if (cmd->HasSwitch(switches::kGuestInstanceID)) {  // webview.
        webview->SetBaseBackgroundColor(SK_ColorTRANSPARENT);
      } else {  // normal window.
        std::string name = cmd->GetSwitchValueASCII(switches::kBackgroundColor);
        SkColor color =
            name.empty() ? SK_ColorTRANSPARENT : ParseHexColor(name);
        webview->SetBaseBackgroundColor(color);
      }
    }
  }

#if BUILDFLAG(ENABLE_ELECTRON_EXTENSIONS)
  auto* dispatcher = extensions_renderer_client_->GetDispatcher();
  // ExtensionFrameHelper destroys itself when the RenderFrame is destroyed.
  new extensions::ExtensionFrameHelper(render_frame, dispatcher);

  dispatcher->OnRenderFrameCreated(render_frame);
#endif
}

void RendererClientBase::DidClearWindowObject(
    content::RenderFrame* render_frame) {
  // Make sure every page will get a script context created.
  render_frame->GetWebFrame()->ExecuteScript(blink::WebScriptSource("void 0"));
}

std::unique_ptr<blink::WebSpeechSynthesizer>
RendererClientBase::OverrideSpeechSynthesizer(
    blink::WebSpeechSynthesizerClient* client) {
#if BUILDFLAG(ENABLE_TTS)
  return std::make_unique<TtsDispatcher>(client);
#else
  return nullptr;
#endif
}

bool RendererClientBase::OverrideCreatePlugin(
    content::RenderFrame* render_frame,
    const blink::WebPluginParams& params,
    blink::WebPlugin** plugin) {
  base::CommandLine* command_line = base::CommandLine::ForCurrentProcess();
  if (params.mime_type.Utf8() == content::kBrowserPluginMimeType ||
#if BUILDFLAG(ENABLE_PDF_VIEWER)
      params.mime_type.Utf8() == kPdfPluginMimeType ||
#endif  // BUILDFLAG(ENABLE_PDF_VIEWER)
      command_line->HasSwitch(switches::kEnablePlugins))
    return false;

  *plugin = nullptr;
  return true;
}

void RendererClientBase::AddSupportedKeySystems(
    std::vector<std::unique_ptr<::media::KeySystemProperties>>* key_systems) {
#if defined(WIDEVINE_CDM_AVAILABLE)
  key_systems_provider_.AddSupportedKeySystems(key_systems);
#endif
}

bool RendererClientBase::IsKeySystemsUpdateNeeded() {
#if defined(WIDEVINE_CDM_AVAILABLE)
  return key_systems_provider_.IsKeySystemsUpdateNeeded();
#else
  return false;
#endif
}

void RendererClientBase::DidSetUserAgent(const std::string& user_agent) {
#if BUILDFLAG(ENABLE_PRINTING)
  printing::SetAgent(user_agent);
#endif
}

void RendererClientBase::RunScriptsAtDocumentStart(
    content::RenderFrame* render_frame) {
#if BUILDFLAG(ENABLE_ELECTRON_EXTENSIONS)
  extensions_renderer_client_.get()->RunScriptsAtDocumentStart(render_frame);
#endif
}

void RendererClientBase::RunScriptsAtDocumentIdle(
    content::RenderFrame* render_frame) {
#if BUILDFLAG(ENABLE_ELECTRON_EXTENSIONS)
  extensions_renderer_client_.get()->RunScriptsAtDocumentIdle(render_frame);
#endif
}

void RendererClientBase::RunScriptsAtDocumentEnd(
    content::RenderFrame* render_frame) {
#if BUILDFLAG(ENABLE_ELECTRON_EXTENSIONS)
  extensions_renderer_client_.get()->RunScriptsAtDocumentEnd(render_frame);
#endif
}

v8::Local<v8::Context> RendererClientBase::GetContext(
    blink::WebLocalFrame* frame,
    v8::Isolate* isolate) const {
  if (isolated_world())
    return frame->WorldScriptContext(isolate, World::ISOLATED_WORLD);
  else
    return frame->MainWorldScriptContext();
}

v8::Local<v8::Value> RendererClientBase::RunScript(
    v8::Local<v8::Context> context,
    v8::Local<v8::String> source) {
  auto maybe_script = v8::Script::Compile(context, source);
  v8::Local<v8::Script> script;
  if (!maybe_script.ToLocal(&script))
    return v8::Local<v8::Value>();
  return script->Run(context).ToLocalChecked();
}

#if BUILDFLAG(ENABLE_ELECTRON_EXTENSIONS)
extensions::ExtensionsClient* RendererClientBase::CreateExtensionsClient() {
  return new AtomExtensionsClient;
}
#endif

}  // namespace atom<|MERGE_RESOLUTION|>--- conflicted
+++ resolved
@@ -154,7 +154,6 @@
 void RendererClientBase::RenderThreadStarted() {
   auto* command_line = base::CommandLine::ForCurrentProcess();
 
-<<<<<<< HEAD
 #if BUILDFLAG(USE_EXTERNAL_POPUP_MENU)
   // On macOS, popup menus are rendered by the main process by default.
   // This causes problems in OSR, since when the popup is rendered separately,
@@ -162,7 +161,8 @@
   if (command_line->HasSwitch(options::kOffscreen)) {
     blink::WebView::SetUseExternalPopupMenus(false);
   }
-=======
+#endif
+
 #if BUILDFLAG(ENABLE_ELECTRON_EXTENSIONS)
   auto* thread = content::RenderThread::Get();
 
@@ -173,7 +173,6 @@
   extensions::ExtensionsRendererClient::Set(extensions_renderer_client_.get());
 
   thread->AddObserver(extensions_renderer_client_->GetDispatcher());
->>>>>>> 4779219a
 #endif
 
   blink::WebCustomElement::AddEmbedderCustomElementName("webview");
