--- conflicted
+++ resolved
@@ -8,59 +8,10 @@
 This guide explains how to integrate your application into those desktop
 environments with Electron APIs.
 
-<<<<<<< HEAD
-=======
-## Notifications (Windows, Linux, macOS)
-
-All three operating systems provide means for applications to send notifications
-to the user. Electron conveniently allows developers to send notifications with
-the [HTML5 Notification API](https://notifications.spec.whatwg.org/), using
-the currently running operating system's native notification APIs to display it.
-
-**Note:** Since this is an HTML5 API it is only available in the renderer process.
-
-```javascript
-let myNotification = new Notification('Title', {
-  body: 'Lorem Ipsum Dolor Sit Amet'
-})
-
-myNotification.onclick = () => {
-  console.log('Notification clicked')
-}
-```
-
-While code and user experience across operating systems are similar, there
-are fine differences.
-
-### Windows
-
-* On Windows 10, notifications "just work".
-* On Windows 8.1 and Windows 8, a shortcut to your app, with a [Application User
-Model ID][app-user-model-id], must be installed to the Start screen. Note,
-however, that it does not need to be pinned to the Start screen.
-* On Windows 7, notifications work via a custom implemetation which visually
-resembles the native one on newer systems.
-
-Furthermore, the maximum length for the notification body is 250 characters,
-with the Windows team recommending that notifications should be kept to 200
-characters.
-
-### Linux
-
-Notifications are sent using `libnotify`, it can show notifications on any
-desktop environment that follows [Desktop Notifications
-Specification][notification-spec], including Cinnamon, Enlightenment, Unity,
-GNOME, KDE.
-
-### macOS
-
-Notifications are straight-forward on macOS, you should however be aware of
-[Apple's Human Interface guidelines regarding notifications](https://developer.apple.com/library/mac/documentation/UserExperience/Conceptual/OSXHIGuidelines/NotificationCenter.html).
-
-Note that notifications are limited to 256 bytes in size - and will be truncated
-if you exceed that limit.
-
->>>>>>> 98d17d64
+## Notifications
+
+See [Notifications](notifications.md)
+
 ## Recent documents (Windows & macOS)
 
 Windows and macOS provide easy access to a list of recent documents opened by
